/**
 * \file wrparse/SPPF.h
 *
 * \brief Data types for representation and traversal of Shared Packed
 *      Parse Forests (SPPFs)
 *
 * \copyright
 * \parblock
 *
 *   Copyright 2014-2016 James S. Waller
 *
 *   Licensed under the Apache License, Version 2.0 (the "License");
 *   you may not use this file except in compliance with the License.
 *   You may obtain a copy of the License at
 *
 *   http://www.apache.org/licenses/LICENSE-2.0
 *
 *   Unless required by applicable law or agreed to in writing, software
 *   distributed under the License is distributed on an "AS IS" BASIS,
 *   WITHOUT WARRANTIES OR CONDITIONS OF ANY KIND, either express or implied.
 *   See the License for the specific language governing permissions and
 *   limitations under the License.
 *
 * \endparblock
<<<<<<< HEAD
 *
 * \detail A Shared Packed Parse Forests (SPPF) represents all possible
 *      traversals of a grammar for a given sequence of input tokens, including
 *      ambiguities -- an extension of the concept of a parse tree. An SPPF is
 *      made up of \i nodes - objects of the \c SPPFNode class - each of which
 *      details what part of the input token stream they were matched against
 *      (zero or more tokens), what point in the grammar they stem from (for
 *      packed / intermediate nodes), which parsed production or token type
 *      they refer to (for nonterminal or terminal symbol nodes), zero or more
 *      children plus any auxiliary data the user wishes to attach to them.
 *
 *      SPPF nodes come in three basic incarnations:
 *
 *      \li <i>Symbol nodes</i> representing a matched terminal (one token of
 *              a given type) or a matched nonterminal (a set of zero or more
 *              tokens matched to a production). Terminal symbol nodes do not
 *              have child nodes. A symbol node is "labelled" with the terminal
 *              or nonterminal it matched along with the range of tokens it
 *              covers (which may be empty)
 *      \li <i>Intermediate nodes</i> representing a partially-matched
 *              production; these nodes are a necessary part of "binarising"
 *              the SPPF to ensure the GLL parsing algorithm is of cubic
 *              complexity at most. An intermediate node is "labelled" with
 *              a specific point in the grammar that it is associated with
 *              and the range of tokens covered by its children.
 *      \li <i>Packed nodes</i> representing one complete parse (a 'fork', if
 *              you will) of the entity represented by its parent. Packed nodes
 *              have at most two children and also serve for "binarising"
 *              the SPPF. A packde node is "labelled" with a specific point in
 *              the grammar (like an intermediate node) and a 'pivot' position
 *              within the token stream representing the point where its left
 *              child ends and right child begins (or where its only child
 *              begins, if there is just one).
 *
 *      Some important rules to remember:
 *
 *      \li Nonterminal symbol nodes (terminals never have children) and
 *              intermediate nodes may have packed children or other kinds
 *              of children, but never packed children mixed with other kinds.
 *      \li If a symbol node or intermediate node has packed children, there
 *              will be as many packed children as there were successful parses
 *              made by tracing distinct paths through the grammar for the
 *              same set of tokens. In short: more than one packed child means
 *              that ambiguities exist.
 *      \li With symbol or intermediate child nodes there will be a maximum
 *              of two children.
 *      \li Packed nodes only have symbol or intermediate nodes as children.
 *
 *      Put another way, symbol nodes correspond to each matched fragment of
 *      the grammar. Intermediate nodes tie multiple symbol nodes together and
 *      link them to the actual points in the grammar they were matched against.
 *      Packed nodes represent 'forks' taken through the grammar from the same
 *      point (only one if there were no ambiguities).
 *
 *      SPPF Traversal
 *
 *      Several classes are available for traversing SPPFs in different ways:
 *
 *      \li \c SPPFWalker - the most basic; passes through the SPPF nodes
 *              literally from a given start point, giving the user the ability
 *              to "walk left", "walk right" or "backtrack" the way they came
 *              (but never back past the start position).
 *      \li \c NonTerminalWalker - hides some of the complexity of the SPPF,
 *              in that it provides apparent iteration through the immediate
 *              nonterminal subcomponents of the starting node (if applicable).
 *      \li \c SubProductionWalker - based on NonTerminalWalker, differs from
 *              it in that it initially descends through nonterminal
 *              subcomponents that cover the same range of tokens as the
 *              starting node until it finds a subcomponent that covers a
 *              strict subset of the starting node. After this it behaves the
 *              same as NonTerminalWalker.
=======
>>>>>>> 417799a3
 */
#ifndef WRPARSE_SPPF_H
#define WRPARSE_SPPF_H

#include <iosfwd>
#include <string>

#include <boost/smart_ptr/intrusive_ptr.hpp>
#include <boost/smart_ptr/intrusive_ref_counter.hpp>
#include <wrutil/circ_fwd_list.h>

#include <wrparse/Config.h>
#include <wrparse/Grammar.h>
#include <wrparse/Token.h>


namespace wr {
namespace parse {


using TokenList = intrusive_circ_fwd_list<Token>;


class Parser;
class ParseState;

//--------------------------------------
/**
 * \brief Base class for external data attachable to an SPPF node
 * \headerfile SPPF.h <wrparse/SPPF.h>
 *
 * Users of the wrparse library can associate data directly with SPPF nodes
 * by overriding the `AuxData` class to add extra members, then use
 * `SPPFNode::setAuxData()` to attach their `AuxData`-derived object to the
 * desired node. `SPPFNode::auxData()` is then used to recall the data.
 *
 * \note This class is reference-counted for automatic memory management;
 *      instances attached to `SPPFNode` objects must always be created on
 *      the heap and not on the stack.
 */
struct WRPARSE_API AuxData :
        public boost::intrusive_ref_counter<AuxData>
{
public:
        using Ptr = boost::intrusive_ptr<AuxData>;
        using ConstPtr = boost::intrusive_ptr<const AuxData>;

        virtual ~AuxData();
};

//--------------------------------------

template <typename T>
struct IntrusivePtrListTraits
{
        using node_type = T;
        using node_ptr_type = boost::intrusive_ptr<node_type>;
        using const_node_ptr_type = boost::intrusive_ptr<const node_type>;
        using value_type = node_type;
        using reference = node_type &;
        using const_reference = const node_type &;
        using pointer = node_ptr_type;
        using const_pointer = const_node_ptr_type;
        using size_type = std::size_t;
        using difference_type = std::ptrdiff_t;
        using allocator_type = std::allocator<node_type>;
        using allocator_traits = std::allocator_traits<allocator_type>;

        static pointer get_value_ptr(node_ptr_type node)
                { return node; }

        static node_ptr_type next_node(node_ptr_type node)
                { return node->next(); }

        static void set_next_node(node_ptr_type node,
                                  node_ptr_type next)
                { node->next(next); }

        static void destroy_node(allocator_type &/* allocator */,
                                 node_ptr_type   node)
                { set_next_node(node, nullptr); }
};

//--------------------------------------
/**
 * \brief Shared Packed Parse Forest node
 * \headerfile SPPF.h <wrparse/SPPF.h>
 *
 * Shared Packed Parse Forests represent all possible grammar traversals
 * for a given sequence of input tokens, including ambiguities -- an
 * extension of the concept of a parse tree. An SPPF is made up of *nodes* -
 * objects of the `SPPFNode` class - each of which details what part of the
 * input token stream they were matched against (zero or more tokens), what
 * part of the grammar they matched (for packed / intermediate nodes), which
 * parsed production or token type they refer to (for nonterminal or
 * terminal symbol nodes), zero or more children plus any auxiliary data the
 * user attaches to them.
 *
 * SPPF nodes come in three basic incarnations:
 *
 * * *Symbol* nodes represent a matched terminal (one token of a given
 *      type) or a matched nonterminal (a set of zero or more tokens matched
 *      to a production). Terminal symbol nodes do not have child nodes. A
 *      symbol node is "labelled" with the terminal or nonterminal it
 *      matched along with the range of tokens it covers (which may be
 *      empty).
 *
 * * *Intermediate* nodes represent a partially-matched production. These
 *      nodes are a necessary part of "binarising" the SPPF to ensure the
 *      GLL parsing algorithm is of cubic complexity at most. An
 *      intermediate node is "labelled" with a specific point in the grammar
 *      that it is associated with and the range of tokens covered by its
 *      children.
 *
 * * *Packed* nodes representing one complete parse (a 'fork') of the entity
 *      represented by its parent. Packed nodes have at most two children
 *      and also serve for "binarising" the SPPF. A packed node is
 *      "labelled" with a specific point in the grammar (as is an
 *      intermediate node) and a 'pivot' position representing the point in
 *      the input token stream where its left child ends and its right child
 *      begins (or where its only child begins, if there is just one).
 *
 * Some important rules to remember:
 *
 * * Nonterminal symbol nodes and intermediate nodes may have packed
 *      children or other kinds of children, but never packed children mixed
 *      with other kinds.
 *
 * * Terminal symbol nodes never have children.
 *
 * * If a symbol node or intermediate node has packed children, there will
 *      be as many packed children as there were successful parses made by
 *      tracing distinct paths through the grammar for the same set of
 *      tokens. In short: more than one packed child means that ambiguities
 *      exist.
 *
 * * Symbol or intermediate child nodes have be a maximum of two children.
 *
 * * Packed nodes only have symbol or intermediate nodes as children.
 *
 * Put another way, symbol nodes correspond to each matched fragment of the
 * grammar. Intermediate nodes tie multiple symbol nodes together and link
 * them to the actual points in the grammar they were matched against.
 * Packed nodes represent 'forks' taken through the grammar from the same
 * point (only one if there were no ambiguities).
 *
 * ### SPPF Traversal
 *
 * Several classes are available for traversing SPPFs in different ways:
 *
 * * `SPPFWalker` - the most basic; passes through the SPPF nodes literally
 *      from a given start point, giving the user the ability to "walk
 *      left", "walk right" or "backtrack" the way they came (but never
 *      back past the start position).
 * * `NonTerminalWalker` - hides some of the complexity of the SPPF in that
 *      it provides iteration over the nonterminal subcomponents of the
 *      starting node.
 * * `SubProductionWalker` - based on `NonTerminalWalker`, differs from it
 *      in that it initially descends through nonterminal subcomponents
 *      that cover the same range of tokens as the starting node until it
 *      finds a subcomponent that covers a strict subset of the starting
 *      node. After this it behaves the same as `NonTerminalWalker`.
 */
class WRPARSE_API SPPFNode :
        public boost::intrusive_ref_counter<SPPFNode>
{
public:
        using this_t = SPPFNode;
        using Ptr = boost::intrusive_ptr<this_t>;
                ///< Pointer to reference-counted mutable SPPF node
        using ConstPtr = boost::intrusive_ptr<const this_t>;
                ///< Pointer to reference-counted immutable SPPF node
        using ChildList = circ_fwd_list<Ptr>;
                ///< Type of an `SPPFNode`'s child list

        /// SPPF node types
        enum Kind
        {
                NONTERMINAL = 0,  ///< Nonterminal symbol node
                TERMINAL,         ///< Terminal symbol node
                PACKED,           ///< As implied
                INTERMEDIATE      ///< As implied
        };

        SPPFNode() = delete;
                ///< \brief Default construction prohibited
        SPPFNode(const this_t &) = delete;
                ///< \brief Copying prohibited

        /**
         * \brief Initialise with contents transferred from another object
         * \param [in,out] other  object to be transferred
         */
        SPPFNode(this_t &&other);

        /// \brief Initialise a nonterminal symbol node
        SPPFNode(const Production &nonterminal, Token *first_token,
                 Token &last_token);

        /// \brief Initialise a nonempty terminal symbol node
        SPPFNode(Token &terminal);

        /// \brief Initialise a packed node
        SPPFNode(const Component &slot, Token &pivot, bool empty);

        /// \brief Initialise an intermediate node
        SPPFNode(const Component &component, Token *first_token,
                 Token &last_token);

        ~SPPFNode();  ///< \brief Finalise object

        /// \brief Obtain an empty terminal symbol node
        static this_t emptyNode(Token &next);

        this_t &operator=(const this_t &other) = delete;
                ///< \brief Copying prohibited

        /**
         * \brief Transfer other object's contents to `*this`
         * \param [in,out] other  object to be transferred
         * \return reference to `*this` object
         */
        this_t &operator=(this_t &&other);

        /**
         * \name Auxiliary Data Management Functions
         *
         * These functions are marked `const` since they do not affect
         * parser operation.
         */
        ///@{
        /**
         * \brief Attach user-specific auxiliary data
         * \param [in] data
         *      pointer to auxiliary data, reference-counted hence shareable
         */
        void setAuxData(AuxData::Ptr data) const { aux_data_ = data; }

        /**
         * \brief Retrieve user-specific auxiliary data
         * \return pointer to auxiliary data previously set by a call to
         *      `setAuxData()` or `nullptr` if not set
         */
        AuxData::Ptr auxData() const { return aux_data_; }
        ///@}

        /**
         * \name Hierarchy Management Functions
         */
        ///@{
        /// \brief Retrieve mutable reference to the list of children
        ChildList &children()              { return children_; }
        /// \brief Retrieve immutable reference to the list of children
        const ChildList &children() const  { return children_; }

        /**
         * \brief Obtain pointer to mutable first child node
         * \return Pointer to first child node or `nullptr` if no children
         */        
        Ptr firstChild();

        /**
         * \brief Obtain pointer to immutable first child node
         * \return Pointer to first child node or `nullptr` if no children
         */
        ConstPtr firstChild() const;

        /**
         * \brief Obtain pointer to mutable last child node
         * \return Pointer to last child node or `nullptr` if no children
         */        
        Ptr lastChild();

        /**
         * \brief Obtain pointer to immutable last child node
         * \return Pointer to last child node or `nullptr` if no children
         */
        ConstPtr lastChild() const;

        /// \brief Determine whether node has any children
        bool hasChildren() const           { return !children_.empty(); }

        /// \brief Obtain number of children
        size_t countChildren() const       { return children_.size(); }

        /**
         * \brief Add a new child to this node
         *
         * If `other` is a packed node it will become the first child,
         * otherwise it will become the last child. This makes it easier
         * to ensure that post-parse actions will 'see' new ambiguous
         * matches.
         *
         * \param [in] other  the new child node
         *
         * \note `other` is not expected to already belong anywhere in
         *      this node's hierarchy
         *
         * \throw std::logic_error if `(&other == this)`
         */
        void addChild(Ptr other);
        ///@}

        /**
         * \name Matched Token Range Functions
         */
        ///@{
        /// \brief Obtain number of input tokens matched by node
        size_t countTokens() const;

        /// \brief Determine whether node matches an empty range of tokens
        bool empty() const                 { return !firstToken(); }

        /**
         * \brief Obtain pointer to first matched mutable token
         * \return If matched token range is nonempty, a pointer to the
         *      first token in that range
         * \return `nullptr` if the matched token range is empty
         */
        Token *firstToken();              // defined out-of-line below

        /**
         * \brief Obtain pointer to first matched immutable token
         * \return If matched token range is nonempty, a pointer to the
         *      first token in that range
         * \return `nullptr` if the matched token range is empty
         */
        const Token *firstToken() const;  // ditto

        /**
         * \brief Obtain pointer to last matched mutable token
         * \return If matched token range is nonempty, a pointer to the last
         *      token in that range
         * \return If matched token range is empty, a pointer to the token
         *      whose input position immediately follows this node
         */
        Token *lastToken()                 { return last_token_; }

        /**
         * \brief Obtain pointer to last matched immutable token
         * \return If matched token range is nonempty, a pointer to the last
         *       token in that range
         * \return If matched token range is empty, a pointer to the token
         *      whose input position immediately follows this node
         */
        const Token *lastToken() const     { return last_token_; }

        /**
         * \brief Obtain offset of first matched token from start of input
         * \return If matched token range is nonempty, the offset in bytes
         *      of the first matched token from the start of the input text
         * \return -1 if matched token range is empty
         */
        Token::Offset startOffset() const;

        /**
         * \brief Obtain offset of last matched token from start of input
         * \return If matched token range is nonempty, the offset in bytes
         *      of the last matched token from the start of the input text
         * \return If matched token range is empty, the offset in bytes of
         *      the token that immediately follows this node
         */
        Token::Offset endOffset() const;

        /// \brief Obtain number of bytes covered by input token range
        size_t size() const
                { return !empty() ? endOffset() - startOffset() : 0; }

        /// \brief Obtain copy of matched input content
        std::string content(int max_tokens = -1) const;
        ///@}

        /**
         * @name Informational, Debugging and Diagnostic Functions
         */
        ///@{
        /// \brief Obtain node's type
        Kind kind() const { return static_cast<Kind>(bits_ & 3); }

        /**
         * \brief Obtain pointer to linked grammar production
         * \return For a nonterminal symbol node: a pointer to the
         *      nonterminal `Production` object specified at initialisation
         *      time
         * \return For a packed or intermediate node: a pointer to the
         *      `Production` object which defines the `Rule` containing the
         *      grammar slot (`Component` object reference) specified at
         *      initialisation time
         * \return `nullptr` for terminal symbol node
         */
        const Production *nonTerminal() const;

        /**
         * \brief Obtain token type of terminal symbol node
         * \return For a nonempty terminal symbol node, the `TokenKind`
         *      describing the terminal type
         * \return `TOK_NULL` for all other node types
         */
        TokenKind terminal() const;

        /**
         * \brief Obtain enclosing rule from packed or intermediate node
         */
        const Rule *rule() const;

        /**
         * \brief Obtain referenced grammar slot from packed or
         *      intermediate node
         */
        const Component *component() const;

        /**
         * \brief Obtain a hash code for this node
         *
         * The hash code is generated from the node type, nonterminal
         * production, grammar slot and matched token range. The list of
         * children and auxiliary user data are not involved.
         */
        const size_t hash() const;

        /**
         * \brief Compare two nodes for equality
         *
         * Two nodes are considered equal iff:
         *
         * * they are both nonterminal symbol nodes, they both refer to
         *   the same nonterminal production and match the same range of
         *   input tokens
         * * they are both terminal symbol nodes and they both matched the
         *   same input token
         * * they are both packed symbol nodes, they both refer to the same
         *   grammar slot and have the same pivot
         * * they are both intermediate symbol nodes, they both refer to
         *   the same grammar slot and match the same range of input tokens
         *
         * \param [in] other  node on right-hand side of comparison operator
         *
         * \return `true` if the nodes are considered equal,
         *      `false` otherwise
         */
        bool operator==(const this_t &other) const;

        /**
         * \brief Compare two nodes for inequality
         * \param [in] other  node on right-hand side of comparison operator
         * \return `true` if the nodes are considered inequal,
         *      `false` otherwise
         * \see \c operator==()
         */
        bool operator!=(const this_t &other) const
                { return !operator==(other); }

        /**
         * \brief Output nonterminal symbol node hierarchy to the `wr::uerr`
         *      stream
         * \pre `*this` is a nonterminal symbol node
         */
        void dump() const;

        /**
         * Write this node's complete hierarchy to a Graphviz DOT file
         *
         * The file is created if it does not exist.
         *
         * \param [in] file_name  desired path of file
         * \return `true` if file successfully written, `false` otherwise
         */
        bool writeDOTGraphFile(const char *file_name) const;

        /**
         * Output this node's complete hierarchy in Graphviz DOT format
         * \param [in,out] output  data is written here
         */
        void writeDOTGraph(std::ostream &output) const;

        /**
         * \brief Helper function for `writeDOTGraph()`
         *
         * This is a recursive function that invokes `writeDOTNode()` for
         * this node and all children.
         *
         * \param [in,out] output  data is written here
         */
        void writeDOTNodes(std::ostream &output) const;

        /**
         * \brief Helper function for `writeDOTGraph()`
         *
         * Writes a single DOT node record for this SPPF node, plus DOT edge
         * records (but not node records) for its children.
         *
         * \param [in,out] output  data is written here
         */
        void writeDOTNode(std::ostream &output) const;
        ///@}

        bool isNonTerminal() const { return kind() == NONTERMINAL; }
                ///< \brief Test whether object is a nonterminal symbol node
        bool isTerminal() const { return kind() == TERMINAL; }
                ///< \brief Test whether object is a terminal symbol node
        bool isSymbol() const { return isNonTerminal() || isTerminal(); }
                ///< \brief Test whether object is any symbol node
        bool isPacked() const { return kind() == PACKED; }
                ///< \brief Test whether object is a packed node
        bool isIntermediate() const { return kind() == INTERMEDIATE; }
                ///< \brief Test whether object is an intermediate node

        bool is(const this_t &other) const;
                ///< \brief Test whether two nodes matched the same tokens
        bool is(TokenKind terminal) const;
                /**< \brief Test whether the node matched a single token of
                        the specified type */

        ///@{
        /**
         * \brief Test whether this node,or any nonterminal descendant
         *      matching the same range of tokens, matched the specified
         *      production
         * \param [in]  nonterminal  production to search for
         * \param [out] out_pos      matching node, if found
         * \return `true` if any of the nodes searched matched
         *      `nonterminal`, `false` otherwise
         */
        bool is(const Production &nonterminal) const;
        bool is(const Production &nonterminal, Ptr &out_pos);
        bool is(const Production &nonterminal, ConstPtr &out_pos) const;
        ///@}

        ///@{
        /**
         * \brief Search the hierarchy below for the next nonterminal
         *      symbol node that matched the specified production
         *
         * The search is limited to the depth specified by `max_depth`.
         *
         * \param [in] nonterminal  production to search for
         * \param [in] max_depth
         *      depth limit, where each increment counts as one level of
         *      nonterminal descendancy, not one level in the SPPF.
         *      A negative value indicates unlimited depth; zero
         *      indicates 'do not examine below `*this`'
         *
         * \return Pointer to target node if found, `nullptr` otherwise
         */
        Ptr find(const Production &nonterminal, int max_depth = -1);

        ConstPtr find(const Production &nonterminal, int max_depth = -1) const
            { return const_cast<this_t *>(this)->find(nonterminal, max_depth); }
        ///@}

        /// \brief Hash functor class
        struct Hash
        {
                /// \brief Obtain hash code from SPPF node reference
                size_t operator()(const SPPFNode &n) const { return n.hash(); }
                /// \brief Obtain hash node indirectly from SPPF node pointer
                size_t operator()(ConstPtr n) const        { return n->hash(); }
        };

        /// \brief Hash table key comparison functor
        struct IndirectEqual
        {
                /**
                 * \brief Compare two nodes' contents given their pointers
                 * \pre `a` and `b` are both non-null
                 */
                bool operator()(ConstPtr a, ConstPtr b) const
                        { return (*a) == (*b); }
        };

private:
        friend Parser;

        void takeTokens();
        void freeTokens();

        union // stores kind in lowest two bits
        {
                const Production *nonterminal_;  // for nonterminal symbol node
                const Component  *slot_;  // for intermediate or packed node
                uintptr_t         bits_;  // for easy access to low bits
        };

        union // lowest bit signifies ownership of tokens if set
        {
                Token            *first_token_;  // null if empty
                uintptr_t         bits2_;  // for easy access to low bits
        };

        Token                    *last_token_;

        // following items not involved in hashing or comparison
        mutable AuxData::Ptr      aux_data_;
        mutable ChildList         children_;
};

//--------------------------------------

inline Token *
SPPFNode::firstToken()
{
        return reinterpret_cast<Token *>(bits2_ & ~static_cast<uintptr_t>(3));
}

//--------------------------------------

inline const Token *
SPPFNode::firstToken() const
{
        return reinterpret_cast<Token *>(bits2_ & ~static_cast<uintptr_t>(3));
}

//--------------------------------------
/**
 * \brief Template class implementing basic SPPF traversal
 * \headerfile SPPF.h <wrparse/SPPF.h>
 * \see type `SPPFWalker`, type `SPPFConstWalker`,
 *      class `NonTerminalWalkerTemplate`, class `SubProductionWalkerTemplate`
 */
template <typename NodeT>
class WRPARSE_API SPPFWalkerTemplate
{
public:
        using this_t     = SPPFWalkerTemplate;
        using node_t     = NodeT;
        using node_ptr_t = boost::intrusive_ptr<node_t>;

        SPPFWalkerTemplate() = default;
        SPPFWalkerTemplate(node_ptr_t start) : start_(start) {}

        explicit operator bool() const { return !trail_.empty(); }

        node_t &operator*() const     { return *node(); }
        node_ptr_t operator->() const { return node(); }

        node_ptr_t node() const;
        node_ptr_t start() const { return start_; }
        bool walkLeft(node_ptr_t stop_at = nullptr);
        bool walkRight(node_ptr_t stop_at = nullptr);
        bool backtrack();

        void reset(node_ptr_t new_start);
        void reset() { reset(start_); }

        bool operator==(const this_t &other) const
                { return node() == other.node(); }

        bool operator!=(const this_t &other) const
                { return node() != other.node(); }

protected:
        void extend(this_t &&other);

private:
        using child_iter_t
                = decltype(static_cast<node_t *>(0)->children().begin());

        node_ptr_t                  start_;  ///< start point
        circ_fwd_list<child_iter_t> trail_;  ///< route taken from start point
};

// instantiated by library
extern template class SPPFWalkerTemplate<SPPFNode>;
extern template class SPPFWalkerTemplate<const SPPFNode>;

/**
 * \brief Instantiation of class `SPPFWalkerTemplate` for mutable SPPF nodes
 * \see class `SPPFWalkerTemplate`
 */
using SPPFWalker = SPPFWalkerTemplate<SPPFNode>;

/**
 * \brief Instantiation of class `SPPFWalkerTemplate` for immutable SPPF nodes
 * \see class `SPPFWalkerTemplate`
 */
using SPPFConstWalker = SPPFWalkerTemplate<const SPPFNode>;

//--------------------------------------
/**
 * \brief Template class implementing traversal of an SPPF node's
 *      nonterminal descendants
 * \headerfile SPPF.h <wrparse/SPPF.h>
 * \see function `nonTerminals()`, type `NonTerminalWalker`,
 *      type `NonTerminalConstWalker`, class `SPPFWalkerTemplate`,
 *      class `SubProductionWalkerTemplate`
 */
template <typename NodeT>
class WRPARSE_API NonTerminalWalkerTemplate :
        protected SPPFWalkerTemplate<NodeT>
{
public:
        using this_t = NonTerminalWalkerTemplate;
        using base_t = SPPFWalkerTemplate<NodeT>;
        using node_t = typename base_t::node_t;
        using node_ptr_t = typename base_t::node_ptr_t;

        NonTerminalWalkerTemplate() = default;

        NonTerminalWalkerTemplate(const this_t &other) = default;
        NonTerminalWalkerTemplate(this_t &&other) = default;
        NonTerminalWalkerTemplate(const base_t &other);
        NonTerminalWalkerTemplate(base_t &&other);

        NonTerminalWalkerTemplate(node_ptr_t start, node_ptr_t finish) :
                base_t(start), finish_(finish) { ++(*this); }

        NonTerminalWalkerTemplate(node_ptr_t start) : this_t(start, start) {}

        this_t &operator=(const this_t &other) = default;
        this_t &operator=(this_t &&other) = default;
        this_t &operator=(const base_t &other);
        this_t &operator=(base_t &&other);

        explicit operator bool() const
                { return base_t::operator bool() && node() != finish_; }

        node_t &operator*() const     { return *node(); }
        node_ptr_t operator->() const { return node(); }

        this_t &operator++();
        this_t operator++(int);  // NB: potentially expensive!

        node_ptr_t node() const   { return base_t::node(); }
        node_ptr_t start() const  { return base_t::start(); }
        node_ptr_t finish() const { return finish_; }
        this_t begin() const      { return *this; }
        this_t end() const        { return this_t(start(), finish_, 0); }

        void reset(node_ptr_t new_start)
                { base_t::reset(new_start); ++(*this); }

        void reset() { reset(start()); }

        bool operator==(const this_t &other) const
                { return node() == other.node(); }

        bool operator!=(const this_t &other) const
                { return node() != other.node(); }

private:
        NonTerminalWalkerTemplate(node_ptr_t start, node_ptr_t finish, int) :
                base_t(start), finish_(finish) {}  // helper for end()

        node_ptr_t finish_;
};

// instantiated by library
extern template class NonTerminalWalkerTemplate<SPPFNode>;
extern template class NonTerminalWalkerTemplate<const SPPFNode>;

/**
 * \brief Instantiation of class `NonTerminalWalkerTemplate` for mutable
 *      SPPF nodes
 * \see function `nonTerminals()`, class `NonTerminalWalkerTemplate`
 */
using NonTerminalWalker = NonTerminalWalkerTemplate<SPPFNode>;
/**
 * \brief Instantiation of class `NonTerminalWalkerTemplate` for immutable
 *      SPPF nodes
 * \see function `nonTerminals()`, class `NonTerminalWalkerTemplate`
 */
using NonTerminalConstWalker = NonTerminalWalkerTemplate<const SPPFNode>;

//--------------------------------------
///@{
/**
 * \brief Obtain an object for traversing an `SPPFNode`'s nonterminal
 *      descendants
 * \param [in] under  root SPPF node to traverse from
 * \return a `NonTerminalWalkerTemplate` traversal object
 * \see type `NonTerminalWalker`, type `NonTerminalConstWalker`,
 *      class `NonTerminalWalkerTemplate`
 */
inline NonTerminalWalker nonTerminals(SPPFNode::Ptr under)
        { return NonTerminalWalker(under); }

inline NonTerminalConstWalker nonTerminals(SPPFNode::ConstPtr under)
        { return NonTerminalConstWalker(under); }

inline NonTerminalWalker nonTerminals(SPPFNode &under)
        { return NonTerminalWalker(&under); }

inline NonTerminalConstWalker nonTerminals(const SPPFNode &under)
        { return NonTerminalConstWalker(&under); }
///@}

///@{
/**
 * \brief Count the number of immediate nonterminal descendants under the
 *      specified SPPF node
 * \param [in] under  root SPPF node to search from
 * \return number of immediate nonterminal descendants
 */
WRPARSE_API size_t countNonTerminals(const SPPFNode &under);

inline size_t countNonTerminals(SPPFNode::ConstPtr under)
        { return countNonTerminals(*under); }
///@}

//--------------------------------------
/**
 * \brief Template class implementing traversal of an SPPF node's
 *      strict sub-productions
 * \headerfile SPPF.h <wrparse/SPPF.h>
 * \see function `subProductions()`, type `SubProductionWalker`,
 *      type `SubProductionConstWalker`, class `SPPFWalkerTemplate`,
 *      class `NonTerminalWalkerTemplate`
 */
template <typename NodeT>
class WRPARSE_API SubProductionWalkerTemplate :
        protected NonTerminalWalkerTemplate<NodeT>
{
public:
        using this_t = SubProductionWalkerTemplate;
        using base_t = NonTerminalWalkerTemplate<NodeT>;
        using node_t = typename base_t::node_t;
        using node_ptr_t = typename base_t::node_ptr_t;

        SubProductionWalkerTemplate() = default;

        SubProductionWalkerTemplate(const this_t &other) = default;
        SubProductionWalkerTemplate(this_t &&other) = default;
        SubProductionWalkerTemplate(const base_t &other);
        SubProductionWalkerTemplate(base_t &&other);
        SubProductionWalkerTemplate(node_ptr_t start, node_ptr_t finish);
        SubProductionWalkerTemplate(node_ptr_t start) : this_t(start, start) {}

        this_t &operator=(const this_t &other) = default;
        this_t &operator=(this_t &&other) = default;
        this_t &operator=(const base_t &other);
        this_t &operator=(base_t &&other);

        explicit operator bool() const { return base_t::operator bool(); }

        node_t &operator*() const     { return *node(); }
        node_ptr_t operator->() const { return node(); }

        this_t &operator++()   { base_t::operator++(); return *this; }
        this_t operator++(int) { return base_t::operator++(0); }
                // NB: potentially expensive!

        node_ptr_t node() const   { return base_t::node(); }
        node_ptr_t start() const  { return base_t::start(); }
        node_ptr_t finish() const { return base_t::finish(); }
        this_t begin() const      { return *this; }
        this_t end() const        { return base_t::end(); }

        void reset(node_ptr_t new_start);
        void reset() { reset(start()); }

        bool operator==(const this_t &other) const
                { return base_t::operator==(other); }

        bool operator!=(const this_t &other) const
                { return base_t::operator!=(other); }

private:
        void bypassIdenticalChildren();
};

// instantiated by library
extern template class SubProductionWalkerTemplate<SPPFNode>;
extern template class SubProductionWalkerTemplate<const SPPFNode>;

/**
 * Instantiation of `SubProductionWalkerTemplate` for mutable SPPF nodes
 * \see function `subProductions()`, class `SubProductionWalkerTemplate`
 */
using SubProductionWalker = SubProductionWalkerTemplate<SPPFNode>;

/**
 * Instantiation of `SubProductionWalkerTemplate` for immutable SPPF nodes
 * \see function `subProductions()`, class `SubProductionWalkerTemplate`
 */
using SubProductionConstWalker = SubProductionWalkerTemplate<const SPPFNode>;

//--------------------------------------
///@{
/**
 * \brief Obtain an object for traversing an `SPPFNode`'s sub-productions
 * \param [in] under  root SPPF node to traverse from
 * \return a `SubProductionWalkerTemplate` traversal object
 * \see type `SubProductionWalker`, type `SubProductionConstWalker`,
 *      class `SubProductionWalkerTemplate`, function `nonTerminals()`
 */
inline SubProductionWalker subProductions(SPPFNode::Ptr under)
        { return SubProductionWalker(under); }

inline SubProductionConstWalker subProductions(SPPFNode::ConstPtr under)
        { return SubProductionConstWalker(under); }

inline SubProductionWalker subProductions(SPPFNode &under)
        { return SubProductionWalker(&under); }

inline SubProductionConstWalker subProductions(const SPPFNode &under)
        { return SubProductionConstWalker(&under); }
///@}


} // namespace parse
} // namespace wr


#endif // !WRPARSE_SPPF_H<|MERGE_RESOLUTION|>--- conflicted
+++ resolved
@@ -22,9 +22,8 @@
  *   limitations under the License.
  *
  * \endparblock
-<<<<<<< HEAD
- *
- * \detail A Shared Packed Parse Forests (SPPF) represents all possible
+ *
+ * \detail A Shared Packed Parse Forest (SPPF) represents all possible
  *      traversals of a grammar for a given sequence of input tokens, including
  *      ambiguities -- an extension of the concept of a parse tree. An SPPF is
  *      made up of \i nodes - objects of the \c SPPFNode class - each of which
@@ -94,8 +93,6 @@
  *              starting node until it finds a subcomponent that covers a
  *              strict subset of the starting node. After this it behaves the
  *              same as NonTerminalWalker.
-=======
->>>>>>> 417799a3
  */
 #ifndef WRPARSE_SPPF_H
 #define WRPARSE_SPPF_H
