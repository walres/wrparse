--- conflicted
+++ resolved
@@ -118,29 +118,15 @@
 /**
  * \brief The parser
  *
-<<<<<<< HEAD
  * Defines the grammar and semantic actions for the language.
- * The wr::parse::Parser base class provides the 'glue' to the lexer plus the
+ * The wr::parse::Parser base class provides the 'glue' to the lexer and the
  * public API to effect parsing.
-=======
- * Defines the nonterminals, grammar and semantic actions for the language.
- * The wr::parse::Parser base class provides the 'glue' to the lexer and the
- * public API to initiate parsing.
->>>>>>> d630d006
  */
 class CalcParser : public wr::parse::Parser
 {
 public:
         CalcParser(CalcLexer &lexer);  // set up grammar and semantic actions
 
-<<<<<<< HEAD
-        // all productions
-        const wr::parse::Production primary_expr,
-                                    unary_expr,
-                                    unary_op,
-                                    arithmetic_expr,
-                                    multiply_expr;
-=======
         // all nonterminals
         const wr::parse::NonTerminal primary_expr,
                                      unary_expr,
@@ -148,7 +134,6 @@
                                      arithmetic_expr,
                                      multiply_expr;
 
->>>>>>> d630d006
         /**
          * \brief result data calculated for and attached to SPPF nodes
          */
